
<h1>
<p align="center">
    <img src="assets/emu.png" alt="BioEmu logo" width="600"/>
</p>
</h1>

[![DOI:10.1101/2024.12.05.626885](https://zenodo.org/badge/DOI/10.1101/2024.12.05.626885.svg)](https://doi.org/10.1101/2024.12.05.626885)
[![Requires Python 3.10+](https://img.shields.io/badge/Python-3.10+-blue.svg?logo=python&logoColor=white)](https://python.org/downloads)


# Biomolecular Emulator (BioEmu)

Biomolecular Emulator (BioEmu for short) is a model that samples from the approximated equilibrium distribution of structures for a protein monomer, given its amino acid sequence.

For more information, see our [preprint](https://www.biorxiv.org/content/10.1101/2024.12.05.626885v1.abstract).

This repository contains inference code and model weights.

## Table of Contents
- [Installation](#installation)
- [Sampling structures](#sampling-structures)
- [Citation](#citation)
- [Get in touch](#get-in-touch)

## Installation

Run `setup.sh` to create a conda environment named 'bioemu' with bioemu and its dependencies installed.  `setup.sh` will install and patch [ColabFold](https://github.com/sokrypton/ColabFold), create a conda environment called 'bioemu' with some installed dependencies that pip does not handle, and then pip-install the `bioemu` package inside the conda environment.

## Sampling structures
You can sample structures for a given protein sequence using the script `sample.py`. For example, to run a tiny test using the default model parameters and denoising settings:
```
python -m bioemu.sample --sequence GYDPETGTWG --num_samples 10 --output_dir ~/test-chignolin
```
<<<<<<< HEAD
The model parameters will be automatically downloaded from [huggingface](https://huggingface.co/microsoft/bioemu). See [sample.py](./src/bioemu/sample.py) for more options.
=======
You can omit some arguments if you want to use the default checkpoint and denoising settings. For example, to run a tiny test do:
```
python -m bioemu.sample --sequence GYDPETGTWG --num_samples 10 --output_dir ~/test-chignolin
```
>>>>>>> ca198a43

Sampling times will depend on sequence length and available infrastructure. The following table gives times for collecting 1000 samples measured on an A100 GPU with 80 GB VRAM for sequences of different lengths (using a `batch_size_100=20` setting in `sample.py`):
 | sequence length | time / min |
 | --------------: | ---------: |
 |             100 |          4 |
 |             300 |         40 |
 |             600 |        150 |


## Reproducing results from the preprint
You can use this code together with code from [bioemu-benchmarks](https://github.com/microsoft/bioemu-benchmarks) to approximately reproduce results from our [preprint](https://www.biorxiv.org/content/10.1101/2024.12.05.626885v1).

The `bioemu-v1.0` checkpoint contains the model weights used to produce the results in the preprint. Due to simplifications made in the embedding computation and a more efficient sampler, the results obtained with this code are not identical but consistent with the statistics shown in the preprint, i.e., mode coverage and free energy errors averaged over the proteins in a test set. Results for individual proteins may differ. For more details, please check the [BIOEMU_RESULTS.md](https://github.com/microsoft/bioemu-benchmarks/blob/main/bioemu_benchmarks/BIOEMU_RESULTS.md) document on the bioemu-benchmarks repository.


## Citation
If you are using our code or model, please consider citing our work:
```bibtex
@article {BioEmu2024,
    author = {Lewis, Sarah and Hempel, Tim and Jim{\'e}nez-Luna, Jos{\'e} and Gastegger, Michael and Xie, Yu and Foong, Andrew Y. K. and Satorras, Victor Garc{\'\i}a and Abdin, Osama and Veeling, Bastiaan S. and Zaporozhets, Iryna and Chen, Yaoyi and Yang, Soojung and Schneuing, Arne and Nigam, Jigyasa and Barbero, Federico and Stimper, Vincent and Campbell, Andrew and Yim, Jason and Lienen, Marten and Shi, Yu and Zheng, Shuxin and Schulz, Hannes and Munir, Usman and Clementi, Cecilia and No{\'e}, Frank},
    title = {Scalable emulation of protein equilibrium ensembles with generative deep learning},
    year = {2024},
    doi = {10.1101/2024.12.05.626885},
    journal = {bioRxiv}
}
```

## Side-chain reconstruction and MD-relaxation
BioEmu outputs structures in backbone frame representation.
To reconstruct the side-chains, several tools are available. 
As an example, we provide a script to conduct side-chain reconstruction with HPacker (https://github.com/gvisani/hpacker), and provide an interface for running a short molecular dynamics (MD) equilibration.
HPacker is a method for protein side-chain packing based on holographic rotationally equivariant convolutional neural networks (https://arxiv.org/abs/2311.09312).

This code is experimental and is provided for research purposes only. Further testing/development are needed before considering its application in real-world scenarios or production environments.

### Install side-chain reconstruction tools
Clone and install the HPacker code and other dependencies with
```bash
./setup_sidechain_relax.sh
```

This will install some additional dependences for running MD relaxation in the `bioemu` environment. It will also install HPacker in a separate conda environment called `hpacker`.

### Use side-chain reconstruction tools
Inside the `bioemu` enviroment, run side-chain reconstruction with:
```bash
python -m bioemu.sidechain_relax --pdb-path path/to/topology.pdb --xtc-path path/to/samples.xtc
```
By default, side-chain reconstruction and local energy minimization are performed (no full MD integration for efficiency reasons).
Note that the runtime of this code scales with the size of the system.
We suggest running this code on a selection of samples rather than the full set.

There are two other options:
- To only run side-chain reconstruction without MD equilibration, add `--no-md-equil`.
- To run a short NVT equilibration (0.1 ns), add `--md-protocol nvt_equil`

To see the full list of options, call `python -m bioemu.sidechain_relax --help`.

The script saves reconstructed all-heavy-atom structures in `samples_sidechain_rec.{pdb,xtc}` and MD-equilibrated structures in `samples_md_equil.{pdb,xtc}` (filename to be altered with `--outname other_name`).

## Third-party code
The code in the `openfold` subdirectory is copied from [openfold](https://github.com/aqlaboratory/openfold) with minor modifications. The modifications are described in the relevant source files.
## Get in touch
If you have any questions not covered here, please create an issue or contact the BioEmu team by writing to the corresponding author on our [preprint](https://doi.org/10.1101/2024.12.05.626885).<|MERGE_RESOLUTION|>--- conflicted
+++ resolved
@@ -28,18 +28,11 @@
 Run `setup.sh` to create a conda environment named 'bioemu' with bioemu and its dependencies installed.  `setup.sh` will install and patch [ColabFold](https://github.com/sokrypton/ColabFold), create a conda environment called 'bioemu' with some installed dependencies that pip does not handle, and then pip-install the `bioemu` package inside the conda environment.
 
 ## Sampling structures
-You can sample structures for a given protein sequence using the script `sample.py`. For example, to run a tiny test using the default model parameters and denoising settings:
+You can sample structures for a given protein sequence using the script `sample.py`. To run a tiny test using the default model parameters and denoising settings:
 ```
 python -m bioemu.sample --sequence GYDPETGTWG --num_samples 10 --output_dir ~/test-chignolin
 ```
-<<<<<<< HEAD
 The model parameters will be automatically downloaded from [huggingface](https://huggingface.co/microsoft/bioemu). See [sample.py](./src/bioemu/sample.py) for more options.
-=======
-You can omit some arguments if you want to use the default checkpoint and denoising settings. For example, to run a tiny test do:
-```
-python -m bioemu.sample --sequence GYDPETGTWG --num_samples 10 --output_dir ~/test-chignolin
-```
->>>>>>> ca198a43
 
 Sampling times will depend on sequence length and available infrastructure. The following table gives times for collecting 1000 samples measured on an A100 GPU with 80 GB VRAM for sequences of different lengths (using a `batch_size_100=20` setting in `sample.py`):
  | sequence length | time / min |
